//! An implementation of [tldr](https://github.com/tldr-pages/tldr) in Rust.
//
// Copyright (c) 2015-2020 tealdeer developers
//
// Licensed under the Apache License, Version 2.0 <LICENSE-APACHE or
// http://www.apache.org/licenses/LICENSE-2.0> or the MIT license
// <LICENSE-MIT or http://opensource.org/licenses/MIT>, at your
// option. All files in the project carrying such notice may not be
// copied, modified, or distributed except according to those terms.

#![deny(clippy::all)]
#![warn(clippy::pedantic)]
#![allow(clippy::similar_names)]
#![allow(clippy::module_name_repetitions)]
#![allow(clippy::too_many_lines)]

#[cfg(feature = "logging")]
extern crate env_logger;

use std::env;
use std::fs::File;
use std::io::BufRead;
use std::io::BufReader;
use std::iter;
use std::path::{Path, PathBuf};
use std::process;

use ansi_term::{Color, Style};
use app_dirs::AppInfo;
use atty::Stream;
use docopt::Docopt;
#[cfg(not(target_os = "windows"))]
use pager::Pager;
use serde_derive::Deserialize;

mod cache;
mod config;
mod dedup;
mod error;
mod formatter;
mod tokenizer;
mod types;

use crate::cache::Cache;
use crate::config::{get_config_path, make_default_config, Config, MAX_CACHE_AGE};
use crate::dedup::Dedup;
use crate::error::TealdeerError::{CacheError, ConfigError, UpdateError};
use crate::formatter::print_lines;
use crate::tokenizer::Tokenizer;
use crate::types::{ColorOptions, OsType};

const NAME: &str = "tealdeer";
const APP_INFO: AppInfo = AppInfo {
    name: NAME,
    author: NAME,
};
const VERSION: &str = env!("CARGO_PKG_VERSION");
const USAGE: &str = include_str!("usage.docopt");
const ARCHIVE_URL: &str = "https://github.com/tldr-pages/tldr/archive/master.tar.gz";
#[cfg(not(target_os = "windows"))]
const PAGER_COMMAND: &str = "less -R";

#[derive(Debug, Deserialize)]
#[allow(clippy::struct_excessive_bools)]
struct Args {
    arg_command: Option<Vec<String>>,
    flag_help: bool,
    flag_version: bool,
    flag_list: bool,
    flag_render: Option<String>,
    flag_os: Option<OsType>,
    flag_update: bool,
    flag_clear_cache: bool,
    flag_pager: bool,
    flag_quiet: bool,
    flag_config_path: bool,
    flag_seed_config: bool,
    flag_markdown: bool,
    flag_color: ColorOptions,
    flag_language: Option<String>,
}

/// Print page by path
fn print_page(path: &Path, enable_markdown: bool, config: &Config) -> Result<(), String> {
    // Open file
    let file = File::open(path).map_err(|msg| format!("Could not open file: {}", msg))?;
    let reader = BufReader::new(file);

    if enable_markdown {
        // Print the raw markdown of the file.
        for line in reader.lines() {
            println!("{}", line.unwrap());
        }
    } else {
        // Create tokenizer and print output
        let mut tokenizer = Tokenizer::new(reader);
        print_lines(&mut tokenizer, &config);
    };

    Ok(())
}

/// Set up display pager
#[cfg(not(target_os = "windows"))]
fn configure_pager() {
    Pager::with_default_pager(PAGER_COMMAND).setup();
}

#[cfg(target_os = "windows")]
fn configure_pager() {
    eprintln!("Warning: -p / --pager flag not available on Windows!");
}

fn should_update_cache(args: &Args, config: &Config) -> bool {
    args.flag_update
        || (config.updates.auto_update
            && Cache::last_update().map_or(true, |ago| ago >= config.updates.auto_update_interval))
}

/// Check the cache for freshness
fn check_cache(args: &Args, enable_styles: bool) {
    match Cache::last_update() {
        Some(ago) if ago > MAX_CACHE_AGE => {
            if args.flag_quiet {
                return;
            }

            // Only use color if enabled
            let warning_style = if enable_styles {
                Style::new().fg(Color::Yellow)
            } else {
                Style::default()
            };

            eprintln!(
                "{}",
                warning_style.paint(format!(
                    "The cache hasn't been updated for more than {} days.\n\
                         You should probably run `tldr --update` soon.",
                    MAX_CACHE_AGE.as_secs() / 24 / 3600
                ))
            );
        }
        Some(_) => {}
        None => {
            eprintln!("Cache not found. Please run `tldr --update`.");
            process::exit(1);
        }
    };
}

/// Clear the cache
fn clear_cache(quietly: bool) {
    Cache::clear().unwrap_or_else(|e| {
        match e {
            CacheError(msg) | ConfigError(msg) | UpdateError(msg) => {
                eprintln!("Could not delete cache: {}", msg)
            }
        };
        process::exit(1);
    });
    if !quietly {
        println!("Successfully deleted cache.");
    }
}

/// Update the cache
fn update_cache(cache: &Cache, quietly: bool) {
    cache.update().unwrap_or_else(|e| {
        match e {
            CacheError(msg) | ConfigError(msg) | UpdateError(msg) => {
                eprintln!("Could not update cache: {}", msg)
            }
        };
        process::exit(1);
    });
    if !quietly {
        println!("Successfully updated cache.");
    }
}

/// Show the config path
fn show_config_path() {
    match get_config_path() {
        Ok(config_file_path) => {
            println!("Config path is: {}", config_file_path.to_str().unwrap());
        }
        Err(ConfigError(msg)) => {
            eprintln!("Could not look up config_path: {}", msg);
            process::exit(1);
        }
        Err(_) => {
            eprintln!("Unknown error");
            process::exit(1);
        }
    }
}

/// Create seed config file and exit
fn create_config_and_exit() {
    match make_default_config() {
        Ok(config_file_path) => {
            println!(
                "Successfully created seed config file here: {}",
                config_file_path.to_str().unwrap()
            );
            process::exit(0);
        }
        Err(ConfigError(msg)) => {
            eprintln!("Could not create seed config: {}", msg);
            process::exit(1);
        }
        Err(_) => {
            eprintln!("Unknown error");
            process::exit(1);
        }
    }
}

#[cfg(feature = "logging")]
fn init_log() {
    env_logger::init();
}

#[cfg(not(feature = "logging"))]
fn init_log() {}

#[cfg(target_os = "linux")]
fn get_os() -> OsType {
    OsType::Linux
}

#[cfg(any(
    target_os = "macos",
    target_os = "freebsd",
    target_os = "netbsd",
    target_os = "openbsd",
    target_os = "dragonfly"
))]
fn get_os() -> OsType {
    OsType::OsX
}

#[cfg(target_os = "windows")]
fn get_os() -> OsType {
    OsType::Windows
}

#[cfg(not(any(
    target_os = "linux",
    target_os = "macos",
    target_os = "freebsd",
    target_os = "netbsd",
    target_os = "openbsd",
    target_os = "dragonfly",
    target_os = "windows"
)))]
fn get_os() -> OsType {
    OsType::Other
}

fn get_languages(env_lang: Option<String>, env_language: Option<String>) -> Vec<String> {
    // Language list according to
    // https://github.com/tldr-pages/tldr/blob/master/CLIENT-SPECIFICATION.md#language

    if let Some(lang) = env_lang {
        // Create an iterator that contains $LANGUAGES, split by `:`, then followed by $LANG.
        let locales = env_language
            .as_deref()
            .unwrap_or("")
            .split(':')
            .chain(iter::once(&*lang));

        let mut lang_list = Vec::new();
        for locale in locales {
            // Language plus country code (e.g. `en_US`)
            if locale.len() >= 5 && locale.chars().nth(2) == Some('_') {
                lang_list.push(&locale[..5]);
            }
            // Language code only (e.g. `en`)
            if locale.len() >= 2 && locale != "POSIX" {
                lang_list.push(&locale[..2]);
            }
        }

        // Fallback language
        lang_list.push("en");

        // Deduplicate entries
        lang_list.clear_duplicates();

        // Convert Vec<&str> into Vec<String>
        return lang_list.iter().map(|&s| String::from(s)).collect();
    }

    // Without the LANG environment variable, only English pages should be looked up.
    vec!["en".to_string()]
}

fn main() {
    // Initialize logger
    init_log();

    // Parse arguments
    let args: Args = Docopt::new(USAGE)
        .and_then(|d| d.deserialize())
        .unwrap_or_else(|e| e.exit());

    // Show version and exit
    if args.flag_version {
        let os = get_os();
        println!("{} v{} ({})", NAME, VERSION, os);
        process::exit(0);
    }

    // Show config file and path, pass through
    if args.flag_config_path {
        show_config_path();
    }

    // Create a basic config and exit
    if args.flag_seed_config {
        create_config_and_exit();
    }

    // Determine the usage of styles
    #[cfg(target_os = "windows")]
    let ansi_support = ansi_term::enable_ansi_support().is_ok();
    #[cfg(not(target_os = "windows"))]
    let ansi_support = true;

    let enable_styles = match args.flag_color {
        // Attempt to use styling if instructed
        ColorOptions::Always => true,
        // Enable styling if:
        // * There is `ansi_support`
        // * NO_COLOR env var isn't set: https://no-color.org/
        // * The output stream is stdout (not being piped)
        ColorOptions::Auto => {
            ansi_support && env::var_os("NO_COLOR").is_none() && atty::is(Stream::Stdout)
        }
        // Disable styling
        ColorOptions::Never => false,
    };

    // Look up config file, if none is found fall back to default config.
    let config = match Config::load(enable_styles) {
        Ok(config) => config,
        Err(ConfigError(msg)) => {
            eprintln!("Could not load config: {}", msg);
            process::exit(1);
        }
        Err(e) => {
            eprintln!("Could not load config: {}", e);
            process::exit(1);
        }
    };

    if args.flag_pager || config.display.use_pager {
        configure_pager();
    }

    // Specify target OS
    let os: OsType = match args.flag_os {
        Some(os) => os,
        None => get_os(),
    };

    // Initialize cache
    let cache = Cache::new(ARCHIVE_URL, os);

    // Clear cache, pass through
    if args.flag_clear_cache {
        clear_cache(args.flag_quiet);
    }

    // Update cache, pass through
    let cache_updated = if should_update_cache(&args, &config) {
        update_cache(&cache, args.flag_quiet);
        true
    } else {
        false
    };

    // Render local file and exit
    if let Some(ref file) = args.flag_render {
        let path = PathBuf::from(file);
        if let Err(msg) = print_page(&path, args.flag_markdown, &config) {
            eprintln!("{}", msg);
            process::exit(1);
        } else {
            process::exit(0);
        };
    }

    // List cached commands and exit
    if args.flag_list {
        if !cache_updated {
            // Check cache for freshness
            check_cache(&args, enable_styles);
        }

        // Get list of pages
        let pages = cache.list_pages().unwrap_or_else(|e| {
            match e {
                CacheError(msg) | ConfigError(msg) | UpdateError(msg) => {
                    eprintln!("Could not get list of pages: {}", msg)
                }
            }
            process::exit(1);
        });

        // Print pages
        println!("{}", pages.join("\n"));
        process::exit(0);
    }

    // Show command from cache
    if let Some(ref command) = args.arg_command {
        let command = command.join("-");

        if !cache_updated {
            // Check cache for freshness
            check_cache(&args, enable_styles);
        }

        let languages = if let Some(ref lang) = args.flag_language {
            // Language overwritten by console argument
            vec![lang.clone()]
        } else {
            get_languages(std::env::var("LANG").ok(), std::env::var("LANGUAGE").ok())
        };

        // Search for command in cache
<<<<<<< HEAD
        if let Some(paths) = cache.find_pages(&command, &config) {
            for path in paths.iter() {
                if let Err(msg) = print_page(&path, args.flag_markdown, &config) {
                    eprintln!("{}", msg);
                    process::exit(1);
                }
=======
        if let Some(path) = cache.find_page(&command, &languages) {
            if let Err(msg) = print_page(&path, args.flag_markdown, &config) {
                eprintln!("{}", msg);
                process::exit(1);
            } else {
                process::exit(0);
>>>>>>> 4e1876ac
            }
            process::exit(0);
        } else {
            if !args.flag_quiet {
                println!("Page {} not found in cache", &command);
                println!("Try updating with `tldr --update`, or submit a pull request to:");
                println!("https://github.com/tldr-pages/tldr");
            }
            process::exit(1);
        }
    }

    // Some flags can be run without a command.
    if !(args.flag_update || args.flag_clear_cache || args.flag_config_path) {
        eprintln!("{}", USAGE);
        process::exit(1);
    }
}

#[cfg(test)]
mod test {
    use crate::{get_languages, Args, OsType, USAGE};
    use docopt::{Docopt, Error};

    fn test_helper(argv: &[&str]) -> Result<Args, Error> {
        Docopt::new(USAGE).and_then(|d| d.argv(argv.iter()).deserialize())
    }

    #[test]
    fn test_docopt_os_case_insensitive() {
        let argv = vec!["cp", "--os", "LiNuX"];
        let os = test_helper(&argv).unwrap().flag_os.unwrap();
        assert_eq!(OsType::Linux, os);
    }

    #[test]
    fn test_docopt_expect_error() {
        let argv = vec!["cp", "--os", "lindows"];
        assert!(!test_helper(&argv).is_ok());
    }

    mod language {
        use super::*;

        #[test]
        fn missing_lang_env() {
            let lang_list = get_languages(None, Some("de:fr".into()));
            assert_eq!(lang_list, vec!["en"]);
            let lang_list = get_languages(None, None);
            assert_eq!(lang_list, vec!["en"]);
        }

        #[test]
        fn missing_language_env() {
            let lang_list = get_languages(Some("de".into()), None);
            assert_eq!(lang_list, vec!["de", "en"]);
        }

        #[test]
        fn preference_order() {
            let lang_list = get_languages(Some("de".into()), Some("fr:cn".into()));
            assert_eq!(lang_list, vec!["fr", "cn", "de", "en"]);
        }

        #[test]
        fn country_code_expansion() {
            let lang_list = get_languages(Some("pt_BR".into()), None);
            assert_eq!(lang_list, vec!["pt_BR", "pt", "en"]);
        }

        #[test]
        fn ignore_posix_and_c() {
            let lang_list = get_languages(Some("POSIX".into()), None);
            assert_eq!(lang_list, vec!["en"]);
            let lang_list = get_languages(Some("C".into()), None);
            assert_eq!(lang_list, vec!["en"]);
        }

        #[test]
        fn no_duplicates() {
            let lang_list = get_languages(Some("de".into()), Some("fr:de:cn:de".into()));
            assert_eq!(lang_list, vec!["fr", "de", "cn", "en"]);
        }
    }
}<|MERGE_RESOLUTION|>--- conflicted
+++ resolved
@@ -432,21 +432,12 @@
         };
 
         // Search for command in cache
-<<<<<<< HEAD
-        if let Some(paths) = cache.find_pages(&command, &config) {
+        if let Some(paths) = cache.find_pages(&command, &languages) {
             for path in paths.iter() {
                 if let Err(msg) = print_page(&path, args.flag_markdown, &config) {
                     eprintln!("{}", msg);
                     process::exit(1);
                 }
-=======
-        if let Some(path) = cache.find_page(&command, &languages) {
-            if let Err(msg) = print_page(&path, args.flag_markdown, &config) {
-                eprintln!("{}", msg);
-                process::exit(1);
-            } else {
-                process::exit(0);
->>>>>>> 4e1876ac
             }
             process::exit(0);
         } else {
