--- conflicted
+++ resolved
@@ -216,12 +216,8 @@
             return Some(PageLookupResult::with_page(custom_page));
         }
 
-<<<<<<< HEAD
         // Look up custom patch (<name>.patch). If it exists, store it in a variable.
         let patch_path = Some(custom_pages_dir.join(&patch_filename)).filter(|p| p.is_file());
-=======
-        let patch_path = Self::find_patch(&patch_filename, custom_pages_dir);
->>>>>>> 4e0d4973
 
         // Try to find a platform specific path next, append custom patch to it.
         if let Some(pf) = self.get_platform_dir() {
